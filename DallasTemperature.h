#ifndef DallasTemperature_h
#define DallasTemperature_h

#define DALLASTEMPLIBVERSION "3.7.3"

// This library is free software; you can redistribute it and/or
// modify it under the terms of the GNU Lesser General Public
// License as published by the Free Software Foundation; either
// version 2.1 of the License, or (at your option) any later version.

// set to true to include code for new and delete operators
#ifndef REQUIRESNEW
#define REQUIRESNEW false
#endif

// set to true to include code implementing alarm search functions
#ifndef REQUIRESALARMS
#define REQUIRESALARMS true
#endif

#include <inttypes.h>
#include <OneWire.h>

// Model IDs
#define DS18S20MODEL 0x10  // also DS1820
#define DS18B20MODEL 0x28
#define DS1822MODEL  0x22
#define DS1825MODEL  0x3B

// OneWire commands
#define STARTCONVO      0x44  // Tells device to take a temperature reading and put it on the scratchpad
#define COPYSCRATCH     0x48  // Copy EEPROM
#define READSCRATCH     0xBE  // Read EEPROM
#define WRITESCRATCH    0x4E  // Write to EEPROM
#define RECALLSCRATCH   0xB8  // Reload from last known
#define READPOWERSUPPLY 0xB4  // Determine if device needs parasite power
#define ALARMSEARCH     0xEC  // Query bus for devices with an alarm condition

// Scratchpad locations
#define TEMP_LSB        0
#define TEMP_MSB        1
#define HIGH_ALARM_TEMP 2
#define LOW_ALARM_TEMP  3
#define CONFIGURATION   4
#define INTERNAL_BYTE   5
#define COUNT_REMAIN    6
#define COUNT_PER_C     7
#define SCRATCHPAD_CRC  8

// Device resolution
#define TEMP_9_BIT  0x1F //  9 bit
#define TEMP_10_BIT 0x3F // 10 bit
#define TEMP_11_BIT 0x5F // 11 bit
#define TEMP_12_BIT 0x7F // 12 bit

// Error Codes
#define DEVICE_DISCONNECTED_C -127
#define DEVICE_DISCONNECTED_F -196.6
#define DEVICE_DISCONNECTED_RAW -7040

typedef uint8_t DeviceAddress[8];

class DallasTemperature
{
<<<<<<< HEAD
  public:

  DallasTemperature();
  DallasTemperature(OneWire*);

  void setOneWire(OneWire*);

  // initialise bus
  void begin(void);

  // returns the number of devices found on the bus
  uint8_t getDeviceCount(void);
  
  // returns true if address is valid
  bool validAddress(const uint8_t*);

  // finds an address at a given index on the bus 
  bool getAddress(uint8_t*, uint8_t);
  
  // attempt to determine if the device at the given address is connected to the bus
  bool isConnected(const uint8_t*);

  // attempt to determine if the device at the given address is connected to the bus
  // also allows for updating the read scratchpad
  bool isConnected(const uint8_t*, uint8_t*);

  // read device's scratchpad
  void readScratchPad(const uint8_t*, uint8_t*);

  // write device's scratchpad
  void writeScratchPad(const uint8_t*, const uint8_t*);

  // read device's power requirements
  bool readPowerSupply(const uint8_t*);

  // get global resolution
  uint8_t getResolution();
  
  // set global resolution to 9, 10, 11, or 12 bits
  void setResolution(uint8_t);

  // returns the device resolution: 9, 10, 11, or 12 bits
  uint8_t getResolution(const uint8_t*);

  // set resolution of a device to 9, 10, 11, or 12 bits
  bool setResolution(const uint8_t*, uint8_t);
  
  // sets/gets the waitForConversion flag
  void setWaitForConversion(bool);
  bool getWaitForConversion(void);
  
  // sets/gets the checkForConversion flag
  void setCheckForConversion(bool);
  bool getCheckForConversion(void);
  
  // sends command for all devices on the bus to perform a temperature conversion 
  void requestTemperatures(void);
   
  // sends command for one device to perform a temperature conversion by address
  bool requestTemperaturesByAddress(const uint8_t*);

  // sends command for one device to perform a temperature conversion by index
  bool requestTemperaturesByIndex(uint8_t);

  // returns temperature raw value (12 bit integer of 1/16 degrees C)
  int16_t getTemp(const uint8_t*);

  // returns temperature in degrees C
  float getTempC(const uint8_t*);

  // returns temperature in degrees F
  float getTempF(const uint8_t*);

  // Get temperature for device index (slow)
  float getTempCByIndex(uint8_t);
  
  // Get temperature for device index (slow)
  float getTempFByIndex(uint8_t);
  
  // returns true if the bus requires parasite power
  bool isParasitePowerMode(void);
  
  bool isConversionAvailable(const uint8_t*);

  #if REQUIRESALARMS
  
  typedef void AlarmHandler(const uint8_t*);

  // sets the high alarm temperature for a device
  // accepts a char.  valid range is -55C - 125C
  void setHighAlarmTemp(const uint8_t*, char);

  // sets the low alarm temperature for a device
  // accepts a char.  valid range is -55C - 125C
  void setLowAlarmTemp(const uint8_t*, char);

  // returns a signed char with the current high alarm temperature for a device
  // in the range -55C - 125C
  char getHighAlarmTemp(const uint8_t*);

  // returns a signed char with the current low alarm temperature for a device
  // in the range -55C - 125C
  char getLowAlarmTemp(const uint8_t*);
  
  // resets internal variables used for the alarm search
  void resetAlarmSearch(void);

  // search the wire for devices with active alarms
  bool alarmSearch(uint8_t*);

  // returns true if ia specific device has an alarm
  bool hasAlarm(const uint8_t*);

  // returns true if any device is reporting an alarm on the bus
  bool hasAlarm(void);

  // runs the alarm handler for all devices returned by alarmSearch()
  void processAlarms(void);
  
  // sets the alarm handler
  void setAlarmHandler(const AlarmHandler *);
  
  // The default alarm handler
  static void defaultAlarmHandler(const uint8_t*);

  #endif

  // convert from Celsius to Fahrenheit
  static float toFahrenheit(float);

  // convert from Fahrenheit to Celsius
  static float toCelsius(float);

  // convert from raw to Celsius
  static float rawToCelsius(int16_t);

  // convert from raw to Fahrenheit
  static float rawToFahrenheit(int16_t);

  #if REQUIRESNEW

  // initialize memory area
  void* operator new (unsigned int);

  // delete memory reference
  void operator delete(void*);
  
  #endif

  private:
  typedef uint8_t ScratchPad[9];
  
  // parasite power on or off
  bool parasite;

  // used to determine the delay amount needed to allow for the
  // temperature conversion to take place
  uint8_t bitResolution;
  
  // used to requestTemperature with or without delay
  bool waitForConversion;
  
  // used to requestTemperature to dynamically check if a conversion is complete
  bool checkForConversion;
  
  // count of devices on the bus
  uint8_t devices;
  
  // Take a pointer to one wire instance
  OneWire* _wire;

  // reads scratchpad and returns the raw temperature
  int16_t calculateTemperature(const uint8_t*, uint8_t*);
  
  int16_t millisToWaitForConversion(uint8_t);

  void	blockTillConversionComplete(uint8_t, const uint8_t*);
  
  #if REQUIRESALARMS

  // required for alarmSearch 
  uint8_t alarmSearchAddress[8];
  char alarmSearchJunction;
  uint8_t alarmSearchExhausted;

  // the alarm handler function pointer
  AlarmHandler *_AlarmHandler;

  #endif
  
=======
public:

    DallasTemperature();
    DallasTemperature(OneWire*);

    void setOneWire(OneWire*);

    // initialise bus
    void begin(void);

    // returns the number of devices found on the bus
    uint8_t getDeviceCount(void);

    // returns true if address is valid
    bool validAddress(const uint8_t*);

    // finds an address at a given index on the bus
    bool getAddress(uint8_t*, uint8_t);

    // attempt to determine if the device at the given address is connected to the bus
    bool isConnected(const uint8_t*);

    // attempt to determine if the device at the given address is connected to the bus
    // also allows for updating the read scratchpad
    bool isConnected(const uint8_t*, uint8_t*);

    // read device's scratchpad
    bool readScratchPad(const uint8_t*, uint8_t*);

    // write device's scratchpad
    void writeScratchPad(const uint8_t*, const uint8_t*);

    // read device's power requirements
    bool readPowerSupply(const uint8_t*);

    // get global resolution
    uint8_t getResolution();

    // set global resolution to 9, 10, 11, or 12 bits
    void setResolution(uint8_t);

    // returns the device resolution: 9, 10, 11, or 12 bits
    uint8_t getResolution(const uint8_t*);

    // set resolution of a device to 9, 10, 11, or 12 bits
    bool setResolution(const uint8_t*, uint8_t);

    // sets/gets the waitForConversion flag
    void setWaitForConversion(bool);
    bool getWaitForConversion(void);

    // sets/gets the checkForConversion flag
    void setCheckForConversion(bool);
    bool getCheckForConversion(void);

    // sends command for all devices on the bus to perform a temperature conversion
    void requestTemperatures(void);

    // sends command for one device to perform a temperature conversion by address
    bool requestTemperaturesByAddress(const uint8_t*);

    // sends command for one device to perform a temperature conversion by index
    bool requestTemperaturesByIndex(uint8_t);

    // returns temperature raw value (12 bit integer of 1/16 degrees C)
    int16_t getTemp(const uint8_t*);

    // returns temperature in degrees C
    float getTempC(const uint8_t*);

    // returns temperature in degrees F
    float getTempF(const uint8_t*);

    // Get temperature for device index (slow)
    float getTempCByIndex(uint8_t);

    // Get temperature for device index (slow)
    float getTempFByIndex(uint8_t);

    // returns true if the bus requires parasite power
    bool isParasitePowerMode(void);

    bool isConversionAvailable(const uint8_t*);

#if REQUIRESALARMS

    typedef void AlarmHandler(const uint8_t*);

    // sets the high alarm temperature for a device
    // accepts a char.  valid range is -55C - 125C
    void setHighAlarmTemp(const uint8_t*, char);

    // sets the low alarm temperature for a device
    // accepts a char.  valid range is -55C - 125C
    void setLowAlarmTemp(const uint8_t*, char);

    // returns a signed char with the current high alarm temperature for a device
    // in the range -55C - 125C
    char getHighAlarmTemp(const uint8_t*);

    // returns a signed char with the current low alarm temperature for a device
    // in the range -55C - 125C
    char getLowAlarmTemp(const uint8_t*);

    // resets internal variables used for the alarm search
    void resetAlarmSearch(void);

    // search the wire for devices with active alarms
    bool alarmSearch(uint8_t*);

    // returns true if ia specific device has an alarm
    bool hasAlarm(const uint8_t*);

    // returns true if any device is reporting an alarm on the bus
    bool hasAlarm(void);

    // runs the alarm handler for all devices returned by alarmSearch()
    void processAlarms(void);

    // sets the alarm handler
    void setAlarmHandler(const AlarmHandler *);

    // The default alarm handler
    static void defaultAlarmHandler(const uint8_t*);

#endif

    // if no alarm handler is used the two bytes can be used as user data
    // example of such usage is an ID.
    // note if device is not connected it will fail writing the data.
    // note if address cannot be found no error will be reported.
    // in short use carefully
    void setUserData(const uint8_t*, int16_t );
    void setUserDataByIndex(uint8_t, int16_t );
    int16_t getUserData(const uint8_t* );
    int16_t getUserDataByIndex(uint8_t );

    // convert from Celsius to Fahrenheit
    static float toFahrenheit(float);

    // convert from Fahrenheit to Celsius
    static float toCelsius(float);

    // convert from raw to Celsius
    static float rawToCelsius(int16_t);

    // convert from raw to Fahrenheit
    static float rawToFahrenheit(int16_t);

#if REQUIRESNEW

    // initialize memory area
    void* operator new (unsigned int);

    // delete memory reference
    void operator delete(void*);

#endif

private:
    typedef uint8_t ScratchPad[9];

    // parasite power on or off
    bool parasite;

    // used to determine the delay amount needed to allow for the
    // temperature conversion to take place
    uint8_t bitResolution;

    // used to requestTemperature with or without delay
    bool waitForConversion;

    // used to requestTemperature to dynamically check if a conversion is complete
    bool checkForConversion;

    // count of devices on the bus
    uint8_t devices;

    // Take a pointer to one wire instance
    OneWire* _wire;

    // reads scratchpad and returns the raw temperature
    int16_t calculateTemperature(const uint8_t*, uint8_t*);

    int16_t millisToWaitForConversion(uint8_t);

    void	blockTillConversionComplete(uint8_t, const uint8_t*);

#if REQUIRESALARMS

    // required for alarmSearch
    uint8_t alarmSearchAddress[8];
    char alarmSearchJunction;
    uint8_t alarmSearchExhausted;

    // the alarm handler function pointer
    AlarmHandler *_AlarmHandler;

#endif

>>>>>>> dd0cc6ae
};
#endif
<|MERGE_RESOLUTION|>--- conflicted
+++ resolved
@@ -1,459 +1,266 @@
-#ifndef DallasTemperature_h
-#define DallasTemperature_h
-
-#define DALLASTEMPLIBVERSION "3.7.3"
-
-// This library is free software; you can redistribute it and/or
-// modify it under the terms of the GNU Lesser General Public
-// License as published by the Free Software Foundation; either
-// version 2.1 of the License, or (at your option) any later version.
-
-// set to true to include code for new and delete operators
-#ifndef REQUIRESNEW
-#define REQUIRESNEW false
-#endif
-
-// set to true to include code implementing alarm search functions
-#ifndef REQUIRESALARMS
-#define REQUIRESALARMS true
-#endif
-
-#include <inttypes.h>
-#include <OneWire.h>
-
-// Model IDs
-#define DS18S20MODEL 0x10  // also DS1820
-#define DS18B20MODEL 0x28
-#define DS1822MODEL  0x22
-#define DS1825MODEL  0x3B
-
-// OneWire commands
-#define STARTCONVO      0x44  // Tells device to take a temperature reading and put it on the scratchpad
-#define COPYSCRATCH     0x48  // Copy EEPROM
-#define READSCRATCH     0xBE  // Read EEPROM
-#define WRITESCRATCH    0x4E  // Write to EEPROM
-#define RECALLSCRATCH   0xB8  // Reload from last known
-#define READPOWERSUPPLY 0xB4  // Determine if device needs parasite power
-#define ALARMSEARCH     0xEC  // Query bus for devices with an alarm condition
-
-// Scratchpad locations
-#define TEMP_LSB        0
-#define TEMP_MSB        1
-#define HIGH_ALARM_TEMP 2
-#define LOW_ALARM_TEMP  3
-#define CONFIGURATION   4
-#define INTERNAL_BYTE   5
-#define COUNT_REMAIN    6
-#define COUNT_PER_C     7
-#define SCRATCHPAD_CRC  8
-
-// Device resolution
-#define TEMP_9_BIT  0x1F //  9 bit
-#define TEMP_10_BIT 0x3F // 10 bit
-#define TEMP_11_BIT 0x5F // 11 bit
-#define TEMP_12_BIT 0x7F // 12 bit
-
-// Error Codes
-#define DEVICE_DISCONNECTED_C -127
-#define DEVICE_DISCONNECTED_F -196.6
-#define DEVICE_DISCONNECTED_RAW -7040
-
-typedef uint8_t DeviceAddress[8];
-
-class DallasTemperature
-{
-<<<<<<< HEAD
-  public:
-
-  DallasTemperature();
-  DallasTemperature(OneWire*);
-
-  void setOneWire(OneWire*);
-
-  // initialise bus
-  void begin(void);
-
-  // returns the number of devices found on the bus
-  uint8_t getDeviceCount(void);
-  
-  // returns true if address is valid
-  bool validAddress(const uint8_t*);
-
-  // finds an address at a given index on the bus 
-  bool getAddress(uint8_t*, uint8_t);
-  
-  // attempt to determine if the device at the given address is connected to the bus
-  bool isConnected(const uint8_t*);
-
-  // attempt to determine if the device at the given address is connected to the bus
-  // also allows for updating the read scratchpad
-  bool isConnected(const uint8_t*, uint8_t*);
-
-  // read device's scratchpad
-  void readScratchPad(const uint8_t*, uint8_t*);
-
-  // write device's scratchpad
-  void writeScratchPad(const uint8_t*, const uint8_t*);
-
-  // read device's power requirements
-  bool readPowerSupply(const uint8_t*);
-
-  // get global resolution
-  uint8_t getResolution();
-  
-  // set global resolution to 9, 10, 11, or 12 bits
-  void setResolution(uint8_t);
-
-  // returns the device resolution: 9, 10, 11, or 12 bits
-  uint8_t getResolution(const uint8_t*);
-
-  // set resolution of a device to 9, 10, 11, or 12 bits
-  bool setResolution(const uint8_t*, uint8_t);
-  
-  // sets/gets the waitForConversion flag
-  void setWaitForConversion(bool);
-  bool getWaitForConversion(void);
-  
-  // sets/gets the checkForConversion flag
-  void setCheckForConversion(bool);
-  bool getCheckForConversion(void);
-  
-  // sends command for all devices on the bus to perform a temperature conversion 
-  void requestTemperatures(void);
-   
-  // sends command for one device to perform a temperature conversion by address
-  bool requestTemperaturesByAddress(const uint8_t*);
-
-  // sends command for one device to perform a temperature conversion by index
-  bool requestTemperaturesByIndex(uint8_t);
-
-  // returns temperature raw value (12 bit integer of 1/16 degrees C)
-  int16_t getTemp(const uint8_t*);
-
-  // returns temperature in degrees C
-  float getTempC(const uint8_t*);
-
-  // returns temperature in degrees F
-  float getTempF(const uint8_t*);
-
-  // Get temperature for device index (slow)
-  float getTempCByIndex(uint8_t);
-  
-  // Get temperature for device index (slow)
-  float getTempFByIndex(uint8_t);
-  
-  // returns true if the bus requires parasite power
-  bool isParasitePowerMode(void);
-  
-  bool isConversionAvailable(const uint8_t*);
-
-  #if REQUIRESALARMS
-  
-  typedef void AlarmHandler(const uint8_t*);
-
-  // sets the high alarm temperature for a device
-  // accepts a char.  valid range is -55C - 125C
-  void setHighAlarmTemp(const uint8_t*, char);
-
-  // sets the low alarm temperature for a device
-  // accepts a char.  valid range is -55C - 125C
-  void setLowAlarmTemp(const uint8_t*, char);
-
-  // returns a signed char with the current high alarm temperature for a device
-  // in the range -55C - 125C
-  char getHighAlarmTemp(const uint8_t*);
-
-  // returns a signed char with the current low alarm temperature for a device
-  // in the range -55C - 125C
-  char getLowAlarmTemp(const uint8_t*);
-  
-  // resets internal variables used for the alarm search
-  void resetAlarmSearch(void);
-
-  // search the wire for devices with active alarms
-  bool alarmSearch(uint8_t*);
-
-  // returns true if ia specific device has an alarm
-  bool hasAlarm(const uint8_t*);
-
-  // returns true if any device is reporting an alarm on the bus
-  bool hasAlarm(void);
-
-  // runs the alarm handler for all devices returned by alarmSearch()
-  void processAlarms(void);
-  
-  // sets the alarm handler
-  void setAlarmHandler(const AlarmHandler *);
-  
-  // The default alarm handler
-  static void defaultAlarmHandler(const uint8_t*);
-
-  #endif
-
-  // convert from Celsius to Fahrenheit
-  static float toFahrenheit(float);
-
-  // convert from Fahrenheit to Celsius
-  static float toCelsius(float);
-
-  // convert from raw to Celsius
-  static float rawToCelsius(int16_t);
-
-  // convert from raw to Fahrenheit
-  static float rawToFahrenheit(int16_t);
-
-  #if REQUIRESNEW
-
-  // initialize memory area
-  void* operator new (unsigned int);
-
-  // delete memory reference
-  void operator delete(void*);
-  
-  #endif
-
-  private:
-  typedef uint8_t ScratchPad[9];
-  
-  // parasite power on or off
-  bool parasite;
-
-  // used to determine the delay amount needed to allow for the
-  // temperature conversion to take place
-  uint8_t bitResolution;
-  
-  // used to requestTemperature with or without delay
-  bool waitForConversion;
-  
-  // used to requestTemperature to dynamically check if a conversion is complete
-  bool checkForConversion;
-  
-  // count of devices on the bus
-  uint8_t devices;
-  
-  // Take a pointer to one wire instance
-  OneWire* _wire;
-
-  // reads scratchpad and returns the raw temperature
-  int16_t calculateTemperature(const uint8_t*, uint8_t*);
-  
-  int16_t millisToWaitForConversion(uint8_t);
-
-  void	blockTillConversionComplete(uint8_t, const uint8_t*);
-  
-  #if REQUIRESALARMS
-
-  // required for alarmSearch 
-  uint8_t alarmSearchAddress[8];
-  char alarmSearchJunction;
-  uint8_t alarmSearchExhausted;
-
-  // the alarm handler function pointer
-  AlarmHandler *_AlarmHandler;
-
-  #endif
-  
-=======
-public:
-
-    DallasTemperature();
-    DallasTemperature(OneWire*);
-
-    void setOneWire(OneWire*);
-
-    // initialise bus
-    void begin(void);
-
-    // returns the number of devices found on the bus
-    uint8_t getDeviceCount(void);
-
-    // returns true if address is valid
-    bool validAddress(const uint8_t*);
-
-    // finds an address at a given index on the bus
-    bool getAddress(uint8_t*, uint8_t);
-
-    // attempt to determine if the device at the given address is connected to the bus
-    bool isConnected(const uint8_t*);
-
-    // attempt to determine if the device at the given address is connected to the bus
-    // also allows for updating the read scratchpad
-    bool isConnected(const uint8_t*, uint8_t*);
-
-    // read device's scratchpad
-    bool readScratchPad(const uint8_t*, uint8_t*);
-
-    // write device's scratchpad
-    void writeScratchPad(const uint8_t*, const uint8_t*);
-
-    // read device's power requirements
-    bool readPowerSupply(const uint8_t*);
-
-    // get global resolution
-    uint8_t getResolution();
-
-    // set global resolution to 9, 10, 11, or 12 bits
-    void setResolution(uint8_t);
-
-    // returns the device resolution: 9, 10, 11, or 12 bits
-    uint8_t getResolution(const uint8_t*);
-
-    // set resolution of a device to 9, 10, 11, or 12 bits
-    bool setResolution(const uint8_t*, uint8_t);
-
-    // sets/gets the waitForConversion flag
-    void setWaitForConversion(bool);
-    bool getWaitForConversion(void);
-
-    // sets/gets the checkForConversion flag
-    void setCheckForConversion(bool);
-    bool getCheckForConversion(void);
-
-    // sends command for all devices on the bus to perform a temperature conversion
-    void requestTemperatures(void);
-
-    // sends command for one device to perform a temperature conversion by address
-    bool requestTemperaturesByAddress(const uint8_t*);
-
-    // sends command for one device to perform a temperature conversion by index
-    bool requestTemperaturesByIndex(uint8_t);
-
-    // returns temperature raw value (12 bit integer of 1/16 degrees C)
-    int16_t getTemp(const uint8_t*);
-
-    // returns temperature in degrees C
-    float getTempC(const uint8_t*);
-
-    // returns temperature in degrees F
-    float getTempF(const uint8_t*);
-
-    // Get temperature for device index (slow)
-    float getTempCByIndex(uint8_t);
-
-    // Get temperature for device index (slow)
-    float getTempFByIndex(uint8_t);
-
-    // returns true if the bus requires parasite power
-    bool isParasitePowerMode(void);
-
-    bool isConversionAvailable(const uint8_t*);
-
-#if REQUIRESALARMS
-
-    typedef void AlarmHandler(const uint8_t*);
-
-    // sets the high alarm temperature for a device
-    // accepts a char.  valid range is -55C - 125C
-    void setHighAlarmTemp(const uint8_t*, char);
-
-    // sets the low alarm temperature for a device
-    // accepts a char.  valid range is -55C - 125C
-    void setLowAlarmTemp(const uint8_t*, char);
-
-    // returns a signed char with the current high alarm temperature for a device
-    // in the range -55C - 125C
-    char getHighAlarmTemp(const uint8_t*);
-
-    // returns a signed char with the current low alarm temperature for a device
-    // in the range -55C - 125C
-    char getLowAlarmTemp(const uint8_t*);
-
-    // resets internal variables used for the alarm search
-    void resetAlarmSearch(void);
-
-    // search the wire for devices with active alarms
-    bool alarmSearch(uint8_t*);
-
-    // returns true if ia specific device has an alarm
-    bool hasAlarm(const uint8_t*);
-
-    // returns true if any device is reporting an alarm on the bus
-    bool hasAlarm(void);
-
-    // runs the alarm handler for all devices returned by alarmSearch()
-    void processAlarms(void);
-
-    // sets the alarm handler
-    void setAlarmHandler(const AlarmHandler *);
-
-    // The default alarm handler
-    static void defaultAlarmHandler(const uint8_t*);
-
-#endif
-
-    // if no alarm handler is used the two bytes can be used as user data
-    // example of such usage is an ID.
-    // note if device is not connected it will fail writing the data.
-    // note if address cannot be found no error will be reported.
-    // in short use carefully
-    void setUserData(const uint8_t*, int16_t );
-    void setUserDataByIndex(uint8_t, int16_t );
-    int16_t getUserData(const uint8_t* );
-    int16_t getUserDataByIndex(uint8_t );
-
-    // convert from Celsius to Fahrenheit
-    static float toFahrenheit(float);
-
-    // convert from Fahrenheit to Celsius
-    static float toCelsius(float);
-
-    // convert from raw to Celsius
-    static float rawToCelsius(int16_t);
-
-    // convert from raw to Fahrenheit
-    static float rawToFahrenheit(int16_t);
-
-#if REQUIRESNEW
-
-    // initialize memory area
-    void* operator new (unsigned int);
-
-    // delete memory reference
-    void operator delete(void*);
-
-#endif
-
-private:
-    typedef uint8_t ScratchPad[9];
-
-    // parasite power on or off
-    bool parasite;
-
-    // used to determine the delay amount needed to allow for the
-    // temperature conversion to take place
-    uint8_t bitResolution;
-
-    // used to requestTemperature with or without delay
-    bool waitForConversion;
-
-    // used to requestTemperature to dynamically check if a conversion is complete
-    bool checkForConversion;
-
-    // count of devices on the bus
-    uint8_t devices;
-
-    // Take a pointer to one wire instance
-    OneWire* _wire;
-
-    // reads scratchpad and returns the raw temperature
-    int16_t calculateTemperature(const uint8_t*, uint8_t*);
-
-    int16_t millisToWaitForConversion(uint8_t);
-
-    void	blockTillConversionComplete(uint8_t, const uint8_t*);
-
-#if REQUIRESALARMS
-
-    // required for alarmSearch
-    uint8_t alarmSearchAddress[8];
-    char alarmSearchJunction;
-    uint8_t alarmSearchExhausted;
-
-    // the alarm handler function pointer
-    AlarmHandler *_AlarmHandler;
-
-#endif
-
->>>>>>> dd0cc6ae
-};
-#endif
+#ifndef DallasTemperature_h
+#define DallasTemperature_h
+
+#define DALLASTEMPLIBVERSION "3.7.3"
+
+// This library is free software; you can redistribute it and/or
+// modify it under the terms of the GNU Lesser General Public
+// License as published by the Free Software Foundation; either
+// version 2.1 of the License, or (at your option) any later version.
+
+// set to true to include code for new and delete operators
+#ifndef REQUIRESNEW
+#define REQUIRESNEW false
+#endif
+
+// set to true to include code implementing alarm search functions
+#ifndef REQUIRESALARMS
+#define REQUIRESALARMS true
+#endif
+
+#include <inttypes.h>
+#include <OneWire.h>
+
+// Model IDs
+#define DS18S20MODEL 0x10  // also DS1820
+#define DS18B20MODEL 0x28
+#define DS1822MODEL  0x22
+#define DS1825MODEL  0x3B
+
+// OneWire commands
+#define STARTCONVO      0x44  // Tells device to take a temperature reading and put it on the scratchpad
+#define COPYSCRATCH     0x48  // Copy EEPROM
+#define READSCRATCH     0xBE  // Read EEPROM
+#define WRITESCRATCH    0x4E  // Write to EEPROM
+#define RECALLSCRATCH   0xB8  // Reload from last known
+#define READPOWERSUPPLY 0xB4  // Determine if device needs parasite power
+#define ALARMSEARCH     0xEC  // Query bus for devices with an alarm condition
+
+// Scratchpad locations
+#define TEMP_LSB        0
+#define TEMP_MSB        1
+#define HIGH_ALARM_TEMP 2
+#define LOW_ALARM_TEMP  3
+#define CONFIGURATION   4
+#define INTERNAL_BYTE   5
+#define COUNT_REMAIN    6
+#define COUNT_PER_C     7
+#define SCRATCHPAD_CRC  8
+
+// Device resolution
+#define TEMP_9_BIT  0x1F //  9 bit
+#define TEMP_10_BIT 0x3F // 10 bit
+#define TEMP_11_BIT 0x5F // 11 bit
+#define TEMP_12_BIT 0x7F // 12 bit
+
+// Error Codes
+#define DEVICE_DISCONNECTED_C -127
+#define DEVICE_DISCONNECTED_F -196.6
+#define DEVICE_DISCONNECTED_RAW -7040
+
+typedef uint8_t DeviceAddress[8];
+
+class DallasTemperature
+{
+public:
+
+    DallasTemperature();
+    DallasTemperature(OneWire*);
+
+    void setOneWire(OneWire*);
+
+    // initialise bus
+    void begin(void);
+
+    // returns the number of devices found on the bus
+    uint8_t getDeviceCount(void);
+
+    // returns true if address is valid
+    bool validAddress(const uint8_t*);
+
+    // finds an address at a given index on the bus
+    bool getAddress(uint8_t*, uint8_t);
+
+    // attempt to determine if the device at the given address is connected to the bus
+    bool isConnected(const uint8_t*);
+
+    // attempt to determine if the device at the given address is connected to the bus
+    // also allows for updating the read scratchpad
+    bool isConnected(const uint8_t*, uint8_t*);
+
+    // read device's scratchpad
+    bool readScratchPad(const uint8_t*, uint8_t*);
+
+    // write device's scratchpad
+    void writeScratchPad(const uint8_t*, const uint8_t*);
+
+    // read device's power requirements
+    bool readPowerSupply(const uint8_t*);
+
+    // get global resolution
+    uint8_t getResolution();
+
+    // set global resolution to 9, 10, 11, or 12 bits
+    void setResolution(uint8_t);
+
+    // returns the device resolution: 9, 10, 11, or 12 bits
+    uint8_t getResolution(const uint8_t*);
+
+    // set resolution of a device to 9, 10, 11, or 12 bits
+    bool setResolution(const uint8_t*, uint8_t);
+
+    // sets/gets the waitForConversion flag
+    void setWaitForConversion(bool);
+    bool getWaitForConversion(void);
+
+    // sets/gets the checkForConversion flag
+    void setCheckForConversion(bool);
+    bool getCheckForConversion(void);
+
+    // sends command for all devices on the bus to perform a temperature conversion
+    void requestTemperatures(void);
+
+    // sends command for one device to perform a temperature conversion by address
+    bool requestTemperaturesByAddress(const uint8_t*);
+
+    // sends command for one device to perform a temperature conversion by index
+    bool requestTemperaturesByIndex(uint8_t);
+
+    // returns temperature raw value (12 bit integer of 1/16 degrees C)
+    int16_t getTemp(const uint8_t*);
+
+    // returns temperature in degrees C
+    float getTempC(const uint8_t*);
+
+    // returns temperature in degrees F
+    float getTempF(const uint8_t*);
+
+    // Get temperature for device index (slow)
+    float getTempCByIndex(uint8_t);
+
+    // Get temperature for device index (slow)
+    float getTempFByIndex(uint8_t);
+
+    // returns true if the bus requires parasite power
+    bool isParasitePowerMode(void);
+
+    bool isConversionAvailable(const uint8_t*);
+
+#if REQUIRESALARMS
+
+    typedef void AlarmHandler(const uint8_t*);
+
+    // sets the high alarm temperature for a device
+    // accepts a char.  valid range is -55C - 125C
+    void setHighAlarmTemp(const uint8_t*, char);
+
+    // sets the low alarm temperature for a device
+    // accepts a char.  valid range is -55C - 125C
+    void setLowAlarmTemp(const uint8_t*, char);
+
+    // returns a signed char with the current high alarm temperature for a device
+    // in the range -55C - 125C
+    char getHighAlarmTemp(const uint8_t*);
+
+    // returns a signed char with the current low alarm temperature for a device
+    // in the range -55C - 125C
+    char getLowAlarmTemp(const uint8_t*);
+
+    // resets internal variables used for the alarm search
+    void resetAlarmSearch(void);
+
+    // search the wire for devices with active alarms
+    bool alarmSearch(uint8_t*);
+
+    // returns true if ia specific device has an alarm
+    bool hasAlarm(const uint8_t*);
+
+    // returns true if any device is reporting an alarm on the bus
+    bool hasAlarm(void);
+
+    // runs the alarm handler for all devices returned by alarmSearch()
+    void processAlarms(void);
+
+    // sets the alarm handler
+    void setAlarmHandler(const AlarmHandler *);
+
+    // The default alarm handler
+    static void defaultAlarmHandler(const uint8_t*);
+
+#endif
+
+    // if no alarm handler is used the two bytes can be used as user data
+    // example of such usage is an ID.
+    // note if device is not connected it will fail writing the data.
+    // note if address cannot be found no error will be reported.
+    // in short use carefully
+    void setUserData(const uint8_t*, int16_t );
+    void setUserDataByIndex(uint8_t, int16_t );
+    int16_t getUserData(const uint8_t* );
+    int16_t getUserDataByIndex(uint8_t );
+
+    // convert from Celsius to Fahrenheit
+    static float toFahrenheit(float);
+
+    // convert from Fahrenheit to Celsius
+    static float toCelsius(float);
+
+    // convert from raw to Celsius
+    static float rawToCelsius(int16_t);
+
+    // convert from raw to Fahrenheit
+    static float rawToFahrenheit(int16_t);
+
+#if REQUIRESNEW
+
+    // initialize memory area
+    void* operator new (unsigned int);
+
+    // delete memory reference
+    void operator delete(void*);
+
+#endif
+
+private:
+    typedef uint8_t ScratchPad[9];
+
+    // parasite power on or off
+    bool parasite;
+
+    // used to determine the delay amount needed to allow for the
+    // temperature conversion to take place
+    uint8_t bitResolution;
+
+    // used to requestTemperature with or without delay
+    bool waitForConversion;
+
+    // used to requestTemperature to dynamically check if a conversion is complete
+    bool checkForConversion;
+
+    // count of devices on the bus
+    uint8_t devices;
+
+    // Take a pointer to one wire instance
+    OneWire* _wire;
+
+    // reads scratchpad and returns the raw temperature
+    int16_t calculateTemperature(const uint8_t*, uint8_t*);
+
+    int16_t millisToWaitForConversion(uint8_t);
+
+    void	blockTillConversionComplete(uint8_t, const uint8_t*);
+
+#if REQUIRESALARMS
+
+    // required for alarmSearch
+    uint8_t alarmSearchAddress[8];
+    char alarmSearchJunction;
+    uint8_t alarmSearchExhausted;
+
+    // the alarm handler function pointer
+    AlarmHandler *_AlarmHandler;
+
+#endif
+
+};
+#endif
--- conflicted
+++ resolved
@@ -32,12 +32,8 @@
   {
     "paulstoffregen/OneWire": "^2.3.5"
   },
-<<<<<<< HEAD
-  "version": "3.11.0",
-  "license": "GNU",
-=======
   "version": "4.0.4",
->>>>>>> ff4137f1
+    "license": "MIT",
   "frameworks": "arduino",
   "platforms": "*",
   "headers": "DallasTemperature.h"
